--- conflicted
+++ resolved
@@ -637,34 +637,16 @@
             "Benzene direct emissions, rural"
         ]
 
-<<<<<<< HEAD
-        self.array.loc[:, "ICEV-d", list_direct_emissions, :] = np.hstack(
-            hem.get_emissions_per_powertrain("diesel")
-        ).reshape((1, 33, 1, 1))
-
+
+        self.array.loc[:, "ICEV-d", list_direct_emissions, :] = hem.get_emissions_per_powertrain("diesel")
         # Applies an emission factor, useful for sensitivity purpose
         self.array.loc[:, "ICEV-d", list_direct_emissions, :] *= self.array.loc[:, "ICEV-d", "emission factor", :]
-
-        self.array.loc[
-            :, ["ICEV-p", "HEV-p", "PHEV-c"], list_direct_emissions, :
-        ] = np.hstack(hem.get_emissions_per_powertrain("petrol")
-                      ).reshape((1, 33, 1, 1))
-
+        self.array.loc[:, ["ICEV-p", "HEV-p", "PHEV-c"], list_direct_emissions, : ] = hem.get_emissions_per_powertrain("petrol")
         # Applies an emission factor, useful for sensitivity purpose
         self.array.loc[
             :, ["ICEV-p", "HEV-p", "PHEV-c"], list_direct_emissions, :
         ] *= self.array.loc[:, ["ICEV-p", "HEV-p", "PHEV-c"], "emission factor", :]
-
-        self.array.loc[:, "ICEV-g", list_direct_emissions, :] = np.hstack(
-            hem.get_emissions_per_powertrain("CNG")
-        ).reshape((1, 33, 1, 1))
-=======
-        self.array.loc[:, "ICEV-d", list_direct_emissions, :] = hem.get_emissions_per_powertrain("diesel")
-        self.array.loc[:, ["ICEV-p", "HEV-p", "PHEV-c"], list_direct_emissions, : ] = hem.get_emissions_per_powertrain("petrol")
         self.array.loc[:, "ICEV-g", list_direct_emissions, :] =  hem.get_emissions_per_powertrain("CNG")
-
->>>>>>> bdab9ffa
-
         # Applies an emission factor, useful for sensitivity purpose
         self.array.loc[:, "ICEV-g", list_direct_emissions, :] *= self.array.loc[:, "ICEV-g", "emission factor", :]
 
